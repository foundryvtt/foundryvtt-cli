--- conflicted
+++ resolved
@@ -103,7 +103,12 @@
 
 Reads a directory of serialized Objects and writes them to a database in the current Package /packs/ directory. There are a number of options available to customize the operation, check out `fvtt package pack --help` for more information.
 
-<<<<<<< HEAD
+If you run this command in the terminal, it should output what new files were written or updated. For example:
+```bash
+Packing "git/mymodule/jsons/myitems" into "git/mymodule/packs/myitems"
+Packed hPLXDSGyHzlupBS2 (My Item Name)
+```
+
 #### Subdirectories and Modules
 You can create subdirectories for your packs directory. For example, in a module, the module.json could define an items pack for two distinct systems:
 ```json
@@ -138,12 +143,6 @@
 ```bash
 fvtt package pack -n "items/pf2e" --inputDirectory "~/jsons/items/pf2e" --outputDirectory "packs"
 fvtt package pack -n "items/sfrpg" --inputDirectory "~/jsons/items/sfrpg" --outputDirectory "packs"
-=======
-If you run this command in the terminal, it should output what new files were written or updated. For example:
-```bash
-Packing "git/mymodule/jsons/myitems" into "git/mymodule/packs/myitems"
-Packed hPLXDSGyHzlupBS2 (My Item Name)
->>>>>>> c9b32075
 ```
 
 ## Example Workflow
